[package]
authors.workspace = true
categories = ["caching"]
description = "In-process-memory based cache for the Twilight ecosystem."
documentation = "https://docs.rs/twilight-cache-inmemory"
edition.workspace = true
homepage = "https://twilight.rs/chapter_1_crates/section_4_cache_inmemory.html"
include.workspace = true
keywords = ["discord", "discord-api", "twilight"]
license.workspace = true
name = "twilight-cache-inmemory"
publish = true
readme = "README.md"
<<<<<<< HEAD
repository.workspace = true
rust-version.workspace = true
version = "0.13.0"
=======
rust-version = "1.60"
version = "0.13.1"
>>>>>>> 6ad4a22d

[dependencies]
bitflags = { default-features = false, version = "1" }
dashmap = { default-features = false, version = "5.3" }
serde = { default-features = false, features = ["derive"], version = "1" }
twilight-model = { default-features = false, path = "../twilight-model", version = "0.13.6" }

# Optional dependencies.
twilight-util = { default-features = false, features = ["permission-calculator"], optional = true, path = "../twilight-util", version = "0.13.3" }

[dev-dependencies]
futures = { default-features = false, version = "0.3" }
static_assertions = { default-features = false, version = "1" }
tokio = { default-features = false, features = ["macros", "rt-multi-thread"], version = "1.0" }
tracing = "0.1"
tracing-subscriber = { default-features = false, features = ["fmt", "tracing-log"], version = "0.3" }
twilight-gateway = { default-features = false, features = ["rustls-native-roots"], path = "../twilight-gateway" }

[features]
permission-calculator = ["dep:twilight-util"]

[package.metadata.docs.rs]
all-features = true
rustdoc-args = ["--cfg", "docsrs"]<|MERGE_RESOLUTION|>--- conflicted
+++ resolved
@@ -11,14 +11,9 @@
 name = "twilight-cache-inmemory"
 publish = true
 readme = "README.md"
-<<<<<<< HEAD
 repository.workspace = true
 rust-version.workspace = true
-version = "0.13.0"
-=======
-rust-version = "1.60"
 version = "0.13.1"
->>>>>>> 6ad4a22d
 
 [dependencies]
 bitflags = { default-features = false, version = "1" }
