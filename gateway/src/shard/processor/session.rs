use super::{
    super::{json, stage::Stage},
    heartbeat::{Heartbeater, Heartbeats},
};
use leaky_bucket_lite::LeakyBucket;
use serde::ser::Serialize;
use std::{
    error::Error,
    fmt::{Display, Formatter, Result as FmtResult},
    sync::{
        atomic::{AtomicU64, AtomicU8, Ordering},
        Arc, Mutex as MutexSync,
    },
    time::Duration,
};
use tokio::{
    sync::{
        mpsc::{error::SendError, UnboundedSender},
        OnceCell,
    },
    task::JoinHandle,
};
use tokio_tungstenite::tungstenite::{protocol::CloseFrame, Message as TungsteniteMessage};
use twilight_model::gateway::payload::outgoing::Heartbeat;

// Interval of how often the ratelimit bucket resets, in milliseconds.
const RESET_DURATION_MILLISECONDS: u64 = 60_000;

#[derive(Debug)]
pub struct SessionSendError {
    pub(super) source: Option<Box<dyn Error + Send + Sync>>,
    pub(super) kind: SessionSendErrorType,
}

impl SessionSendError {
    /// Immutable reference to the type of error that occurred.
    pub const fn kind(&self) -> &SessionSendErrorType {
        &self.kind
    }
}

impl Display for SessionSendError {
    fn fmt(&self, f: &mut Formatter<'_>) -> FmtResult {
        match &self.kind {
            SessionSendErrorType::Serializing => f.write_str("failed to serialize payload as json"),
            SessionSendErrorType::Sending => f.write_str("failed to send message over websocket"),
        }
    }
}

impl Error for SessionSendError {
    fn source(&self) -> Option<&(dyn Error + 'static)> {
        self.source
            .as_ref()
            .map(|source| &**source as &(dyn Error + 'static))
    }
}

/// Type of [`SessionSendError`] that occurred.
#[derive(Debug)]
pub enum SessionSendErrorType {
    Sending,
    Serializing,
}

#[derive(Debug)]
pub struct Session {
    // Needs to be Arc so it can be cloned in the `Drop` impl when spawned on
    // the runtime.
    pub heartbeater_handle: Arc<MutexSync<Option<JoinHandle<()>>>>,
    pub heartbeats: Arc<Heartbeats>,
    pub heartbeat_interval: AtomicU64,
    pub id: MutexSync<Option<Box<str>>>,
    pub seq: Arc<AtomicU64>,
    pub stage: AtomicU8,
    pub tx: UnboundedSender<TungsteniteMessage>,
    pub ratelimit: OnceCell<LeakyBucket>,
}

impl Session {
    pub fn new(tx: UnboundedSender<TungsteniteMessage>) -> Self {
        Self {
            heartbeater_handle: Arc::new(MutexSync::new(None)),
            heartbeats: Arc::new(Heartbeats::default()),
            heartbeat_interval: AtomicU64::new(0),
            id: MutexSync::new(None),
            seq: Arc::new(AtomicU64::new(0)),
            stage: AtomicU8::new(Stage::default() as u8),
            tx,
            ratelimit: OnceCell::new(),
        }
    }

    /// Sends a payload as a message over the socket.
    ///
    /// # Errors
    ///
    /// Returns a [`SessionSendErrorType::Serializing`] error type when there is
    /// an error serializing the payload into an acceptable format.
    ///
    /// Returns a [`SessionSendErrorType::Sending`] error type when the
    /// receiving channel has hung up. This will only happen when the shard has
    /// either not started or has already shutdown.
    pub fn send(&self, payload: impl Serialize) -> Result<(), SessionSendError> {
        let bytes = json::to_vec(&payload).map_err(|source| SessionSendError {
            kind: SessionSendErrorType::Serializing,
            source: Some(Box::new(source)),
        })?;

        self.tx
            .send(TungsteniteMessage::Binary(bytes))
            .map_err(|source| SessionSendError {
                kind: SessionSendErrorType::Sending,
                source: Some(Box::new(source)),
            })?;

        Ok(())
    }

    pub fn close(
        &self,
        close_frame: Option<CloseFrame<'static>>,
    ) -> Result<(), SendError<TungsteniteMessage>> {
        self.tx.send(TungsteniteMessage::Close(close_frame))
    }

    pub fn heartbeat_interval(&self) -> u64 {
        self.heartbeat_interval.load(Ordering::Relaxed)
    }

    pub fn set_heartbeat_interval(&self, new_heartbeat_interval: u64) {
        // Interval of how often to refill the bucket.
        const REFILL_INTERVAL: Duration = Duration::from_millis(RESET_DURATION_MILLISECONDS);

        self.heartbeat_interval
            .store(new_heartbeat_interval, Ordering::Release);

        // Number of commands allotted to the user per reset period.
<<<<<<< HEAD
        let commands_allotted = u32::from(heartbeats_per_reset(new_heartbeat_interval));
=======
        let commands_allotted = f64::from(available_commands_per_interval(new_heartbeat_interval));
>>>>>>> f946a72c

        // We can ignore an error if the ratelimiter has already been set.
        let _result = self.ratelimit.set(
            LeakyBucket::builder()
                .max(commands_allotted)
                .tokens(commands_allotted)
                .refill_interval(REFILL_INTERVAL)
                .refill_amount(commands_allotted)
                .build(),
        );
    }

    /// Returns the current sequence.
    pub fn seq(&self) -> u64 {
        self.seq.load(Ordering::Relaxed)
    }

    /// Sets the sequence.
    pub fn set_seq(&self, seq: u64) {
        self.seq.store(seq, Ordering::Release);
    }

    /// Returns the current shard stage.
    pub fn stage(&self) -> Stage {
        Stage::try_from(self.stage.load(Ordering::Relaxed)).unwrap_or_default()
    }

    /// Sets the stage.
    pub fn set_stage(&self, stage: Stage) {
        self.stage.store(stage as u8, Ordering::Release);
    }

    pub fn heartbeat(&self) -> Result<(), SessionSendError> {
        self.send(Heartbeat::new(self.seq()))
    }

    pub fn id(&self) -> Option<Box<str>> {
        self.id.lock().expect("id poisoned").clone()
    }

    pub fn set_id(&self, new_id: Box<str>) {
        self.id.lock().expect("id poisoned").replace(new_id);
    }

    pub fn stop_heartbeater(&self) {
        if let Some(handle) = self
            .heartbeater_handle
            .lock()
            .expect("heartbeater poisoned")
            .take()
        {
            handle.abort();
        }
    }

    pub fn start_heartbeater(&self) {
        let interval = self.heartbeat_interval();
        let seq = Arc::clone(&self.seq);
        let heartbeats = Arc::clone(&self.heartbeats);

        let heartbeater = Heartbeater::new(heartbeats, interval, seq, self.tx.clone()).run();
        let handle = tokio::spawn(heartbeater);

        if let Some(old) = self
            .heartbeater_handle
            .lock()
            .expect("heartbeater poisoned")
            .replace(handle)
        {
            old.abort();
        }
    }
}

impl Drop for Session {
    fn drop(&mut self) {
        self.stop_heartbeater();
    }
}

/// Calculate the number of commands to allot in a given reset period while
/// taking the heartbeat interval into account.
///
/// This is reserving twice as much as needed for heartbeats, to account for
/// Discord sending us a heartbeat and expecting a heartbeat in response.
///
/// For example, when the heartbeat interval is 42500 milliseconds then 116
/// commands will be allotted per reset period.
fn available_commands_per_interval(heartbeat_interval: u64) -> u8 {
    // Number of commands allowed in a given reset period.
    //
    // API documentation with details:
    // <https://discord.com/developers/docs/topics/gateway#rate-limiting>
    const COMMANDS_PER_RESET: u8 = 120;

    let mut heartbeats = RESET_DURATION_MILLISECONDS / heartbeat_interval;
    let remainder = RESET_DURATION_MILLISECONDS % heartbeat_interval;

    // If we have a remainder then we reserve an additional heartbeat.
    //
    // If there is a remainder per reset then in theory we could allot one less
    // command for heartbeating variably every number of resets, but it's best
    // to be cautious and keep it simple.
    if remainder > 0 {
        heartbeats += 1;
    }

    // Convert the heartbeats to a u8. The number of heartbeats **should** never
    // be above `u8::MAX`, so the error pattern branch should never be reached.
    let heartbeats_converted = if let Ok(value) = heartbeats.try_into() {
        value
    } else {
        // Number of commands to reserve per reset. This number is a bit
        // high because the heartbeat interval may be anything, so we're
        // just being cautious here.
        const ALLOT_ON_FAIL: u8 = COMMANDS_PER_RESET - 10;

        #[cfg(feature = "tracing")]
        tracing::warn!(
            %heartbeats,
            "heartbeats > u8 max; defaulting to allotting {}",
            ALLOT_ON_FAIL,
        );

        ALLOT_ON_FAIL
    };

    COMMANDS_PER_RESET.saturating_sub(heartbeats_converted * 2)
}

#[cfg(test)]
mod tests {
    #[test]
    fn test_heartbeats_per_reset() {
        assert_eq!(118, super::available_commands_per_interval(60_000));
        assert_eq!(116, super::available_commands_per_interval(42_500));
        assert_eq!(116, super::available_commands_per_interval(30_000));
        assert_eq!(114, super::available_commands_per_interval(29_999));
    }
}<|MERGE_RESOLUTION|>--- conflicted
+++ resolved
@@ -136,11 +136,7 @@
             .store(new_heartbeat_interval, Ordering::Release);
 
         // Number of commands allotted to the user per reset period.
-<<<<<<< HEAD
-        let commands_allotted = u32::from(heartbeats_per_reset(new_heartbeat_interval));
-=======
-        let commands_allotted = f64::from(available_commands_per_interval(new_heartbeat_interval));
->>>>>>> f946a72c
+        let commands_allotted = u32::from(available_commands_per_interval(new_heartbeat_interval));
 
         // We can ignore an error if the ratelimiter has already been set.
         let _result = self.ratelimit.set(
