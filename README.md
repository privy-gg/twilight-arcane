# twilight

[![codecov badge][]][codecov link] [![discord badge][]][discord link] [![github badge][]][github link] [![license badge][]][license link] ![rust badge]

![project logo][logo]

`twilight` is a powerful, flexible, and scalable ecosystem of Rust libraries
for the Discord API.

The ecosystem of first-class crates includes [`twilight-cache-inmemory`],
[`twilight-gateway`], [`twilight-http`], [`twilight-model`], and more. These
are explained in detail below.

The main `twilight` crate is purely an advertisement crate: it has *no*
functionality. Please use the individual crates listed below instead!

## Installation

Twilight supports a MSRV of Rust 1.64+.

We recommend that most users start out with these crates:

- [`twilight-cache-inmemory`][crates:cache-inmemory]
- [`twilight-gateway`][crates:gateway]
- [`twilight-http`][crates:http]
- [`twilight-model`][crates:model]

If you need any other functionality that Twilight provides, you can just add
that dependency in.

## Core Crates

These are essential crates that most users will use together for a full
development experience. You may not need all of these - such as
[`twilight-cache-inmemory`] - but they are often used together to accomplish
most of what you need.

### [`twilight-model`]

Models defining structures, enums, and bitflags for the entirety of the
Discord API. It is split into a number of sub-modules, such as `gateway` for
containing the WebSocket gateway types, `guild` for containing types owned
by guilds (servers), `voice` containing the types used by the Voice
WebSocket API, and more.

These are all in a single crate so that you can use `gateway` models without
depending on [`twilight-gateway`]. One use case is if you write your own
WebSocket gateway implementation.

### [`twilight-cache-inmemory`]

In-process-memory based cache over objects received from the gateway. It's
responsible for holding and managing information about things like guilds,
channels, role information, voice states, and any other events that come
from Discord.

### [`twilight-gateway`]

Implementation of Discord's sharding gateway sessions. This is responsible
for receiving stateful events in real-time from Discord and sending *some*
stateful information.

### [`twilight-http`]

HTTP client supporting all of the Discord REST API. It is based on `hyper`.
It meets Discord's ratelimiting requirements and supports proxying.

### [`twilight-standby`]

Event processor that allows for tasks to wait for an event to come in. This
is useful, for example, when you have a reaction menu and want to wait for a
specific reaction on it to come in.

## Additional Crates

These are crates that are officially supported by Twilight, but aren't
considered core crates due to being vendor-specific or non-essential for
most users.

### [`twilight-lavalink`]

Client for [Lavalink] as part of the twilight ecosystem.

It includes support for managing multiple nodes, a player manager for
conveniently using players to send events and retrieve information for each
guild, and an HTTP module for creating requests using the [`http`] crate and
providing models to deserialize their responses.

### [`twilight-mention`]

Create display formatters for various model types that format mentions. For
example, it can create formatters for mentioning a channel or emoji, or
pinging a role or user.

### [`twilight-util`]

Utility crate that adds utilities to the twilight ecosystem that do not fit
in any other crate. Currently, it contains:

- A trait to make extracting data from Discord identifiers (Snowflakes)
easier;
- A calculator to calculate the permissions of a member in a guild or
channel.

### [`twilight-gateway-queue`]

A trait and some implementations that are used by the gateway to ratelimit
identify calls. Developers should prefer to use the re-exports of these
crates through the gateway.

## Examples

The following example is a template for bootstrapping a new bot using
Twilight's HTTP and gateway clients with its in-memory cache. In order to
run this, replace the contents of a new project's `main.rs` file with the
following. Be sure to set the `DISCORD_TOKEN` environment variable to your
bot's token. You must also depend on `futures`, `tokio`,
`twilight-cache-inmemory`, `twilight-gateway`, `twilight-http`, and
`twilight-model` in your `Cargo.toml`.

```rust,no_run
use std::{env, error::Error, sync::Arc};
use twilight_cache_inmemory::{InMemoryCache, ResourceType};
use twilight_gateway::{Event, Shard, ShardId};
use twilight_http::Client as HttpClient;
use twilight_model::gateway::Intents;

#[tokio::main]
async fn main() -> anyhow::Result<()> {
    // Initialize the tracing subscriber.
    tracing_subscriber::fmt::init();

    let token = env::var("DISCORD_TOKEN")?;

    // Use intents to only receive guild message events.
<<<<<<< HEAD
    let mut shard = Shard::new(ShardId::ONE, token.clone(), Intents::GUILD_MESSAGES);
=======

    // A cluster is a manager for multiple shards that by default
    // creates as many shards as Discord recommends.
    let (cluster, mut events) = Cluster::new(token.to_owned(), Intents::GUILD_MESSAGES | Intents::MESSAGE_CONTENT).await?;
    let cluster = Arc::new(cluster);

    // Start up the cluster.
    let cluster_spawn = Arc::clone(&cluster);

    // Start all shards in the cluster in the background.
    tokio::spawn(async move {
        cluster_spawn.up().await;
    });
>>>>>>> 024c70a9

    // HTTP is separate from the gateway, so create a new client.
    let http = Arc::new(HttpClient::new(token));

    // Since we only care about new messages, make the cache only
    // cache new messages.
    let cache = InMemoryCache::builder()
        .resource_types(ResourceType::MESSAGE)
        .build();

    // Process each event as they come in.
    loop {
        let event = match shard.next_event().await {
            Ok(event) => event,
            Err(source) => {
                tracing::warn!(?source, "error receiving event");

                if source.is_fatal() {
                    break;
                }

                continue;
            }
        };

        // Update the cache with the event.
        cache.update(&event);

        tokio::spawn(handle_event(event, Arc::clone(&http)));
    }

    Ok(())
}

async fn handle_event(
    event: Event,
    http: Arc<HttpClient>,
) -> Result<(), Box<dyn Error + Send + Sync>> {
    match event {
        Event::MessageCreate(msg) if msg.content == "!ping" => {
            http.create_message(msg.channel_id)
                .content("Pong!")?
                .exec()
                .await?;
        }
        // Other events here...
        _ => {}
    }

    Ok(())
}
```

## License

All first-party crates are licensed under [ISC][LICENSE.md]

[LICENSE.md]: https://github.com/twilight-rs/twilight/blob/main/LICENSE.md
[Lavalink]: https://github.com/freyacodes/Lavalink
[`http`]: https://crates.io/crates/http
[crates:cache-inmemory]: https://crates.io/crates/twilight-cache-inmemory
[crates:gateway]: https://crates.io/crates/twilight-gateway
[crates:http]: https://crates.io/crates/twilight-http
[crates:model]: https://crates.io/crates/twilight-model
[codecov badge]: https://img.shields.io/codecov/c/gh/twilight-rs/twilight?logo=codecov&style=for-the-badge&token=E9ERLJL0L2
[codecov link]: https://app.codecov.io/gh/twilight-rs/twilight/
[discord badge]: https://img.shields.io/discord/745809834183753828?color=%237289DA&label=discord%20server&logo=discord&style=for-the-badge
[discord link]: https://discord.gg/7jj8n7D
[docs:discord:sharding]: https://discord.com/developers/docs/topics/gateway#sharding
[github badge]: https://img.shields.io/badge/github-twilight-6f42c1.svg?style=for-the-badge&logo=github
[github link]: https://github.com/twilight-rs/twilight
[license badge]: https://img.shields.io/badge/license-ISC-blue.svg?style=for-the-badge&logo=pastebin
[license link]: https://github.com/twilight-rs/twilight/blob/main/LICENSE.md
[logo]: https://raw.githubusercontent.com/twilight-rs/twilight/main/logo.png
[rust badge]: https://img.shields.io/badge/rust-1.64+-93450a.svg?style=for-the-badge&logo=rust
[`twilight-cache-inmemory`]: https://twilight.rs/chapter_1_crates/section_4_cache_inmemory.html
[`twilight-gateway-queue`]: https://twilight.rs/chapter_1_crates/section_7_first_party/section_5_gateway_queue.html
[`twilight-gateway`]: https://twilight.rs/chapter_1_crates/section_3_gateway.html
[`twilight-http`]: https://twilight.rs/chapter_1_crates/section_2_http.html
[`twilight-lavalink`]: https://twilight.rs/chapter_1_crates/section_7_first_party/section_3_lavalink.html
[`twilight-mention`]: https://twilight.rs/chapter_1_crates/section_7_first_party/section_2_mention.html
[`twilight-model`]: https://twilight.rs/chapter_1_crates/section_1_model.html
[`twilight-standby`]: https://twilight.rs/chapter_1_crates/section_6_standby.html
[`twilight-util`]: https://twilight.rs/chapter_1_crates/section_7_first_party/section_4_util.html<|MERGE_RESOLUTION|>--- conflicted
+++ resolved
@@ -133,23 +133,7 @@
     let token = env::var("DISCORD_TOKEN")?;
 
     // Use intents to only receive guild message events.
-<<<<<<< HEAD
-    let mut shard = Shard::new(ShardId::ONE, token.clone(), Intents::GUILD_MESSAGES);
-=======
-
-    // A cluster is a manager for multiple shards that by default
-    // creates as many shards as Discord recommends.
-    let (cluster, mut events) = Cluster::new(token.to_owned(), Intents::GUILD_MESSAGES | Intents::MESSAGE_CONTENT).await?;
-    let cluster = Arc::new(cluster);
-
-    // Start up the cluster.
-    let cluster_spawn = Arc::clone(&cluster);
-
-    // Start all shards in the cluster in the background.
-    tokio::spawn(async move {
-        cluster_spawn.up().await;
-    });
->>>>>>> 024c70a9
+    let mut shard = Shard::new(ShardId::ONE, token.clone(), Intents::GUILD_MESSAGES | Intents::MESSAGE_CONTENT);
 
     // HTTP is separate from the gateway, so create a new client.
     let http = Arc::new(HttpClient::new(token));
