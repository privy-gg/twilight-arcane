--- conflicted
+++ resolved
@@ -12,16 +12,11 @@
 mod session_start_limit;
 
 pub use self::{
-<<<<<<< HEAD
-    close_code::CloseCode, frame::CloseFrame, intents::Intents, opcode::OpCode,
-    reaction::GatewayReaction, session_start_limit::SessionStartLimit,
-=======
-    close_code::{CloseCode, CloseCodeConversionError},
+    close_code::CloseCode,
     frame::CloseFrame,
     id::{ShardId, ShardIdParseError, ShardIdParseErrorType},
     intents::Intents,
     opcode::OpCode,
     reaction::GatewayReaction,
     session_start_limit::SessionStartLimit,
->>>>>>> 73c43a39
 };