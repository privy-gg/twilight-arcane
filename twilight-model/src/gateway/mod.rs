--- conflicted
+++ resolved
@@ -11,14 +11,6 @@
 mod session_start_limit;
 
 pub use self::{
-<<<<<<< HEAD
-    close_code::CloseCode, intents::Intents, opcode::OpCode, reaction::GatewayReaction,
-=======
-    close_code::{CloseCode, CloseCodeConversionError},
-    frame::CloseFrame,
-    intents::Intents,
-    opcode::OpCode,
-    reaction::GatewayReaction,
->>>>>>> 6b864859
-    session_start_limit::SessionStartLimit,
+    close_code::CloseCode, frame::CloseFrame, intents::Intents, opcode::OpCode,
+    reaction::GatewayReaction, session_start_limit::SessionStartLimit,
 };