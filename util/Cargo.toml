[package]
authors = ["Twilight Contributors"]
categories = []
description = "Miscellaneous utilities for Twilight."
documentation = "https://docs.rs/twilight-util"
edition = "2021"
homepage = "https://twilight.rs"
include = ["src/**/*.rs", "Cargo.toml"]
keywords = ["discord", "discord-api", "twilight"]
license = "ISC"
name = "twilight-util"
publish = false
readme = "README.md"
repository = "https://github.com/twilight-rs/twilight.git"
<<<<<<< HEAD
rust-version = "1.57"
version = "0.8.1"
=======
version = "0.8.2"
>>>>>>> e539d4c3

[dependencies]
twilight-model = { default-features = false, optional = true, path = "../model" }

[dev-dependencies]
static_assertions = { default-features = false, version = "1" }

[features]
default = []
builder = ["twilight-model"]
link = ["twilight-model"]
permission-calculator = ["twilight-model"]
full = ["builder", "link", "permission-calculator"]

[package.metadata.docs.rs]
all-features = true
rustdoc-args = ["--cfg", "docsrs"]<|MERGE_RESOLUTION|>--- conflicted
+++ resolved
@@ -12,12 +12,8 @@
 publish = false
 readme = "README.md"
 repository = "https://github.com/twilight-rs/twilight.git"
-<<<<<<< HEAD
 rust-version = "1.57"
-version = "0.8.1"
-=======
 version = "0.8.2"
->>>>>>> e539d4c3
 
 [dependencies]
 twilight-model = { default-features = false, optional = true, path = "../model" }
