--- conflicted
+++ resolved
@@ -14,121 +14,18 @@
     application::component::Component,
     channel::{
         embed::Embed,
-        message::{sticker::StickerId, AllowedMentions, MessageReference},
+        message::{AllowedMentions, MessageReference},
         Message,
     },
-<<<<<<< HEAD
     id::{
-        marker::{ChannelMarker, MessageMarker},
+        marker::{ChannelMarker, MessageMarker, StickerMarker},
         Id,
     },
 };
 use twilight_validate::message::{
     components as validate_components, content as validate_content, embeds as validate_embeds,
-    MessageValidationError,
+    stickers as validate_stickers, MessageValidationError,
 };
-=======
-    id::{ChannelId, MessageId},
-};
-
-/// The error created when a message can not be created as configured.
-#[derive(Debug)]
-pub struct CreateMessageError {
-    kind: CreateMessageErrorType,
-    source: Option<Box<dyn Error + Send + Sync>>,
-}
-
-impl CreateMessageError {
-    /// Immutable reference to the type of error that occurred.
-    #[must_use = "retrieving the type has no effect if left unused"]
-    pub const fn kind(&self) -> &CreateMessageErrorType {
-        &self.kind
-    }
-
-    /// Consume the error, returning the source error if there is any.
-    #[must_use = "consuming the error and retrieving the source has no effect if left unused"]
-    pub fn into_source(self) -> Option<Box<dyn Error + Send + Sync>> {
-        self.source
-    }
-
-    /// Consume the error, returning the owned error type and the source error.
-    #[must_use = "consuming the error into its parts has no effect if left unused"]
-    pub fn into_parts(self) -> (CreateMessageErrorType, Option<Box<dyn Error + Send + Sync>>) {
-        (self.kind, self.source)
-    }
-
-    fn embed(source: EmbedValidationError, idx: usize) -> Self {
-        Self {
-            kind: CreateMessageErrorType::EmbedTooLarge { idx },
-            source: Some(Box::new(source)),
-        }
-    }
-}
-
-impl Display for CreateMessageError {
-    fn fmt(&self, f: &mut Formatter<'_>) -> FmtResult {
-        match &self.kind {
-            CreateMessageErrorType::ComponentCount { count } => {
-                Display::fmt(count, f)?;
-                f.write_str(" components were provided, but only ")?;
-                Display::fmt(&ComponentValidationError::COMPONENT_COUNT, f)?;
-
-                f.write_str(" root components are allowed")
-            }
-            CreateMessageErrorType::ComponentInvalid { .. } => {
-                f.write_str("a provided component is invalid")
-            }
-            CreateMessageErrorType::ContentInvalid => f.write_str("the message content is invalid"),
-            CreateMessageErrorType::EmbedTooLarge { idx } => {
-                f.write_str("the embed at index ")?;
-                Display::fmt(&idx, f)?;
-
-                f.write_str("'s contents are too long")
-            }
-            CreateMessageErrorType::TooManyStickers { count } => {
-                Display::fmt(count, f)?;
-                f.write_str(" stickers were provided, but max 3 are supported")
-            }
-        }
-    }
-}
-
-impl Error for CreateMessageError {
-    fn source(&self) -> Option<&(dyn Error + 'static)> {
-        self.source
-            .as_ref()
-            .map(|source| &**source as &(dyn Error + 'static))
-    }
-}
-
-/// Type of [`CreateMessageError`] that occurred.
-#[derive(Debug)]
-#[non_exhaustive]
-pub enum CreateMessageErrorType {
-    /// Too many message components were provided.
-    ComponentCount {
-        /// Number of components that were provided.
-        count: usize,
-    },
-    /// An invalid message component was provided.
-    ComponentInvalid {
-        /// Additional details about the validation failure type.
-        kind: ComponentValidationErrorType,
-    },
-    /// Returned when the content is over 2000 UTF-16 characters.
-    ContentInvalid,
-    /// Returned when the length of the embed is over 6000 characters.
-    EmbedTooLarge {
-        /// Index of the embed.
-        idx: usize,
-    },
-    /// Returned when too many stickers were provided.
-    TooManyStickers {
-        /// Number of stickers.
-        count: usize,
-    },
-}
->>>>>>> 6f969150
 
 #[derive(Serialize)]
 pub(crate) struct CreateMessageFields<'a> {
@@ -149,7 +46,7 @@
     #[serde(skip_serializing_if = "Option::is_none")]
     pub(crate) allowed_mentions: Option<AllowedMentions>,
     #[serde(skip_serializing_if = "request::slice_is_empty")]
-    sticker_ids: &'a [StickerId],
+    sticker_ids: &'a [Id<StickerMarker>],
     #[serde(skip_serializing_if = "Option::is_none")]
     tts: Option<bool>,
 }
@@ -372,17 +269,14 @@
     ///
     /// # Errors
     ///
-    /// Returns an error of type [`CreateMessageErrorType::TooManyStickers`] if
-    /// more than 3 stickers are provided.
-    pub fn stickers(mut self, stickers: &'a [StickerId]) -> Result<Self, CreateMessageError> {
-        if !validate_inner::sticker_limit(stickers) {
-            return Err(CreateMessageError {
-                kind: CreateMessageErrorType::TooManyStickers {
-                    count: stickers.len(),
-                },
-                source: None,
-            });
-        }
+    /// Returns an error of type [`StickersInvalid`] if the length is invalid.
+    ///
+    /// [`StickersInvalid`]: MessageValidationErrorType::StickersInvalid
+    pub fn stickers(
+        mut self,
+        stickers: &'a [Id<StickerMarker>],
+    ) -> Result<Self, MessageValidationError> {
+        validate_stickers(stickers)?;
 
         self.fields.sticker_ids = stickers;
 
