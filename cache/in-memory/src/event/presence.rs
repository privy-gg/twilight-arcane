--- conflicted
+++ resolved
@@ -15,16 +15,12 @@
         }
     }
 
-<<<<<<< HEAD
     fn cache_presence(&self, guild_id: Id<GuildMarker>, presence: CachedPresence) {
-=======
-    fn cache_presence(&self, guild_id: GuildId, presence: CachedPresence) {
         self.guild_presences
             .entry(guild_id)
             .or_default()
             .insert(presence.user_id);
 
->>>>>>> 99e4f4d6
         self.presences
             .insert((guild_id, presence.user_id()), presence);
     }
@@ -52,20 +48,17 @@
 mod tests {
     use super::*;
     use crate::test;
-    use twilight_model::{
-        gateway::{
-            event::Event,
-            presence::{ClientStatus, Status, UserOrId},
-        },
-        id::UserId,
+    use twilight_model::gateway::{
+        event::Event,
+        presence::{ClientStatus, Status, UserOrId},
     };
 
     #[test]
     fn test_presence_update() {
         let cache = InMemoryCache::new();
 
-        let guild_id = GuildId::new(1).expect("non zero");
-        let user_id = UserId::new(1).expect("non zero");
+        let guild_id = Id::new(1);
+        let user_id = Id::new(1);
 
         cache.update(&Event::PresenceUpdate(Box::new(PresenceUpdate {
             activities: Vec::new(),
